/*
 * vim: ts=4:sw=4:expandtab
 */


;(function () {
    'use strict';
    window.textsecure = window.textsecure || {};

    var ARCHIVE_AGE = 7 * 24 * 60 * 60 * 1000;

    function AccountManager(url, username, password) {
        this.server = new TextSecureServer(url, username, password);
        this.pending = Promise.resolve();
    }

    AccountManager.prototype = new textsecure.EventTarget();
    AccountManager.prototype.extend({
        constructor: AccountManager,
        requestVoiceVerification: function(number) {
            return this.server.requestVerificationVoice(number);
        },
        requestSMSVerification: function(number) {
            return this.server.requestVerificationSMS(number);
        },
        registerSingleDevice: function(number, verificationCode) {
            var registerKeys = this.server.registerKeys.bind(this.server);
            var createAccount = this.createAccount.bind(this);
            var generateKeys = this.generateKeys.bind(this, 100);
            var registrationDone = this.registrationDone.bind(this);
            return this.queueTask(function() {
                return libsignal.KeyHelper.generateIdentityKeyPair().then(function(identityKeyPair) {
                    var profileKey = textsecure.crypto.getRandomBytes(32);
                    return createAccount(number, verificationCode, identityKeyPair, profileKey).
                        then(generateKeys).
                        then(registerKeys).
                        then(registrationDone);
                });
            });
        },
        registerSecondDevice: function(setProvisioningUrl, confirmNumber, progressCallback) {
            var createAccount = this.createAccount.bind(this);
            var generateKeys = this.generateKeys.bind(this, 100, progressCallback);
            var registrationDone = this.registrationDone.bind(this);
            var registerKeys = this.server.registerKeys.bind(this.server);
            var getSocket = this.server.getProvisioningSocket.bind(this.server);
            var queueTask = this.queueTask.bind(this);
            var provisioningCipher = new libsignal.ProvisioningCipher();
            var gotProvisionEnvelope = false;
            return provisioningCipher.getPublicKey().then(function(pubKey) {
                return new Promise(function(resolve, reject) {
                    var socket = getSocket();
                    socket.onclose = function(e) {
                        console.log('provisioning socket closed', e.code);
                        if (!gotProvisionEnvelope) {
                            reject(new Error('websocket closed'));
                        }
                    };
                    socket.onopen = function(e) {
                        console.log('provisioning socket open');
                    };
                    var wsr = new WebSocketResource(socket, {
                        keepalive: { path: '/v1/keepalive/provisioning' },
                        handleRequest: function(request) {
                            if (request.path === "/v1/address" && request.verb === "PUT") {
                                var proto = textsecure.protobuf.ProvisioningUuid.decode(request.body);
                                setProvisioningUrl([
                                    'tsdevice:/?uuid=', proto.uuid, '&pub_key=',
                                    encodeURIComponent(btoa(getString(pubKey)))
                                ].join(''));
                                request.respond(200, 'OK');
                            } else if (request.path === "/v1/message" && request.verb === "PUT") {
                                var envelope = textsecure.protobuf.ProvisionEnvelope.decode(request.body, 'binary');
                                request.respond(200, 'OK');
                                gotProvisionEnvelope = true;
                                wsr.close();
                                resolve(provisioningCipher.decrypt(envelope).then(function(provisionMessage) {
                                    return queueTask(function() {
                                        return confirmNumber(provisionMessage.number).then(function(deviceName) {
                                            if (typeof deviceName !== 'string' || deviceName.length === 0) {
                                                throw new Error('Invalid device name');
                                            }
                                            return createAccount(
                                                provisionMessage.number,
                                                provisionMessage.provisioningCode,
                                                provisionMessage.identityKeyPair,
                                                provisionMessage.profileKey,
                                                deviceName,
                                                provisionMessage.userAgent,
                                                provisionMessage.readReceipts
                                            ).then(generateKeys).
                                              then(registerKeys).
                                              then(registrationDone);
                                        });
                                    });
                                }));
                            } else {
                                console.log('Unknown websocket message', request.path);
                            }
                        }
                    });
                });
            });
        },
        refreshPreKeys: function() {
            var generateKeys = this.generateKeys.bind(this, 100);
            var registerKeys = this.server.registerKeys.bind(this.server);

            return this.queueTask(function() {
                return this.server.getMyKeys().then(function(preKeyCount) {
                    console.log('prekey count ' + preKeyCount);
                    if (preKeyCount < 10) {
                        return generateKeys().then(registerKeys);
                    }
                });
            }.bind(this));
        },
        rotateSignedPreKey: function() {
            return this.queueTask(function() {
                var signedKeyId = textsecure.storage.get('signedKeyId', 1);
                if (typeof signedKeyId != 'number') {
                    throw new Error('Invalid signedKeyId');
                }

                var store = textsecure.storage.protocol;
                var server = this.server;
                var cleanSignedPreKeys = this.cleanSignedPreKeys;

                return store.getIdentityKeyPair().then(function(identityKey) {
                    return libsignal.KeyHelper.generateSignedPreKey(identityKey, signedKeyId);
                }).then(function(res) {
                    console.log('Saving new signed prekey', res.keyId);
                    return Promise.all([
                        textsecure.storage.put('signedKeyId', signedKeyId + 1),
                        store.storeSignedPreKey(res.keyId, res.keyPair),
                        server.setSignedPreKey({
                            keyId     : res.keyId,
                            publicKey : res.keyPair.pubKey,
                            signature : res.signature
                        }),
                    ]).then(function() {
                        var confirmed = true;
                        console.log('Confirming new signed prekey', res.keyId);
                        return Promise.all([
                            textsecure.storage.remove('signedKeyRotationRejected'),
                            store.storeSignedPreKey(res.keyId, res.keyPair, confirmed),
                        ]);
                    }).then(function() {
<<<<<<< HEAD
                        textsecure.storage.put('signedKeyId', signedKeyId + 1);
                        textsecure.storage.remove('signedKeyRotationRejected');
                        return store.storeSignedPreKey(res.keyId, res.keyPair).then(function() {
                            return cleanSignedPreKeys();
                        });
=======
                        return cleanSignedPreKeys();
>>>>>>> 1432d985
                    });
                }).catch(function(e) {
                    console.log(
                        'rotateSignedPrekey error:',
                        e && e.stack ? e.stack : e
                    );

                    if (e instanceof Error && e.name == 'HTTPError' && e.code >= 400 && e.code <= 599) {
                        var rejections = 1 + textsecure.storage.get('signedKeyRotationRejected', 0);
                        textsecure.storage.put('signedKeyRotationRejected', rejections);
                        console.log('Signed key rotation rejected count:', rejections);
<<<<<<< HEAD
                    }

                    throw e;
=======
                    } else {
                        throw e;
                    }
>>>>>>> 1432d985
                });
            }.bind(this));
        },
        queueTask: function(task) {
            var taskWithTimeout = textsecure.createTaskWithTimeout(task);
            return this.pending = this.pending.then(taskWithTimeout, taskWithTimeout);
        },
        cleanSignedPreKeys: function() {
            var MINIMUM_KEYS = 3;
            var store = textsecure.storage.protocol;
            return store.loadSignedPreKeys().then(function(allKeys) {
                allKeys.sort(function(a, b) {
                    return (a.created_at || 0) - (b.created_at || 0);
                });
                allKeys.reverse(); // we want the most recent first
                var confirmed = allKeys.filter(function(key) {
                    return key.confirmed;
                });
                var unconfirmed = allKeys.filter(function(key) {
                    return !key.confirmed;
                });

                var recent = allKeys[0] ? allKeys[0].keyId : 'none';
                var recentConfirmed = confirmed[0] ? confirmed[0].keyId : 'none';
                console.log('Most recent signed key: ' + recent);
                console.log('Most recent confirmed signed key: ' + recentConfirmed);
                console.log(
                    'Total signed key count:',
                    allKeys.length,
                    '-',
                    confirmed.length,
                    'confirmed'
                );

                var confirmedCount = confirmed.length;

                // Keep MINIMUM_KEYS confirmed keys, then drop if older than a week
                confirmed = confirmed.forEach(function(key, index) {
                    if (index < MINIMUM_KEYS) {
                        return;
                    }
                    var created_at = key.created_at || 0;
                    var age = Date.now() - created_at;
                    if (age > ARCHIVE_AGE) {
                        console.log(
                            'Removing confirmed signed prekey:',
                            key.keyId,
                            'with timestamp:',
                            created_at
                        );
                        store.removeSignedPreKey(key.keyId);
                        confirmedCount--;
                    }
                });

                var stillNeeded = MINIMUM_KEYS - confirmedCount;

                // If we still don't have enough total keys, we keep as many unconfirmed
                // keys as necessary. If not necessary, and over a week old, we drop.
                unconfirmed.forEach(function(key, index) {
                    if (index < stillNeeded) {
                        return;
                    }

                    var created_at = key.created_at || 0;
                    var age = Date.now() - created_at;
                    if (age > ARCHIVE_AGE) {
                        console.log(
                            'Removing unconfirmed signed prekey:',
                            key.keyId,
                            'with timestamp:',
                            created_at
                        );
                        store.removeSignedPreKey(key.keyId);
                    }
                });
            });
        },
        createAccount: function(number, verificationCode, identityKeyPair,
                           profileKey, deviceName, userAgent, readReceipts) {
            var signalingKey = libsignal.crypto.getRandomBytes(32 + 20);
            var password = btoa(getString(libsignal.crypto.getRandomBytes(16)));
            password = password.substring(0, password.length - 2);
            var registrationId = libsignal.KeyHelper.generateRegistrationId();

            return this.server.confirmCode(
                number, verificationCode, password, signalingKey, registrationId, deviceName
            ).then(function(response) {
                return textsecure.storage.protocol.clearSessionStore().then(function() {
                    textsecure.storage.remove('identityKey');
                    textsecure.storage.remove('signaling_key');
                    textsecure.storage.remove('password');
                    textsecure.storage.remove('registrationId');
                    textsecure.storage.remove('number_id');
                    textsecure.storage.remove('device_name');
                    textsecure.storage.remove('regionCode');
                    textsecure.storage.remove('userAgent');
                    textsecure.storage.remove('profileKey');
                    textsecure.storage.remove('read-receipts-setting');

                    // update our own identity key, which may have changed
                    // if we're relinking after a reinstall on the master device
                    textsecure.storage.protocol.saveIdentityWithAttributes(number, {
                        id                  : number,
                        publicKey           : identityKeyPair.pubKey,
                        firstUse            : true,
                        timestamp           : Date.now(),
                        verified            : textsecure.storage.protocol.VerifiedStatus.VERIFIED,
                        nonblockingApproval : true
                    });

                    textsecure.storage.put('identityKey', identityKeyPair);
                    textsecure.storage.put('signaling_key', signalingKey);
                    textsecure.storage.put('password', password);
                    textsecure.storage.put('registrationId', registrationId);
                    if (profileKey) {
                        textsecure.storage.put('profileKey', profileKey);
                    }
                    if (userAgent) {
                        textsecure.storage.put('userAgent', userAgent);
                    }
                    if (readReceipts) {
                        textsecure.storage.put('read-receipt-setting', true);
                    } else {
                        textsecure.storage.put('read-receipt-setting', false);
                    }


                    textsecure.storage.user.setNumberAndDeviceId(number, response.deviceId || 1, deviceName);
                    textsecure.storage.put('regionCode', libphonenumber.util.getRegionCodeForNumber(number));
                    this.server.username = textsecure.storage.get('number_id');
                }.bind(this));
            }.bind(this));
        },
        generateKeys: function (count, progressCallback) {
            if (typeof progressCallback !== 'function') {
                progressCallback = undefined;
            }
            var startId = textsecure.storage.get('maxPreKeyId', 1);
            var signedKeyId = textsecure.storage.get('signedKeyId', 1);

            if (typeof startId != 'number') {
                throw new Error('Invalid maxPreKeyId');
            }
            if (typeof signedKeyId != 'number') {
                throw new Error('Invalid signedKeyId');
            }


            var store = textsecure.storage.protocol;
            return store.getIdentityKeyPair().then(function(identityKey) {
                var result = { preKeys: [], identityKey: identityKey.pubKey };
                var promises = [];

                for (var keyId = startId; keyId < startId+count; ++keyId) {
                    promises.push(
                        libsignal.KeyHelper.generatePreKey(keyId).then(function(res) {
                            store.storePreKey(res.keyId, res.keyPair);
                            result.preKeys.push({
                                keyId     : res.keyId,
                                publicKey : res.keyPair.pubKey
                            });
                            if (progressCallback) { progressCallback(); }
                        })
                    );
                }

                promises.push(
                    libsignal.KeyHelper.generateSignedPreKey(identityKey, signedKeyId).then(function(res) {
                        store.storeSignedPreKey(res.keyId, res.keyPair);
                        result.signedPreKey = {
                            keyId     : res.keyId,
                            publicKey : res.keyPair.pubKey,
                            signature : res.signature
                        };
                    })
                );

                textsecure.storage.put('maxPreKeyId', startId + count);
                textsecure.storage.put('signedKeyId', signedKeyId + 1);
                return Promise.all(promises).then(function() {
                    return this.cleanSignedPreKeys().then(function() {
                        return result;
                    });
                }.bind(this));
            }.bind(this));
        },
        registrationDone: function() {
            console.log('registration done');
            this.dispatchEvent(new Event('registration'));
        }
    });
    textsecure.AccountManager = AccountManager;

}());<|MERGE_RESOLUTION|>--- conflicted
+++ resolved
@@ -146,15 +146,7 @@
                             store.storeSignedPreKey(res.keyId, res.keyPair, confirmed),
                         ]);
                     }).then(function() {
-<<<<<<< HEAD
-                        textsecure.storage.put('signedKeyId', signedKeyId + 1);
-                        textsecure.storage.remove('signedKeyRotationRejected');
-                        return store.storeSignedPreKey(res.keyId, res.keyPair).then(function() {
-                            return cleanSignedPreKeys();
-                        });
-=======
                         return cleanSignedPreKeys();
->>>>>>> 1432d985
                     });
                 }).catch(function(e) {
                     console.log(
@@ -166,15 +158,9 @@
                         var rejections = 1 + textsecure.storage.get('signedKeyRotationRejected', 0);
                         textsecure.storage.put('signedKeyRotationRejected', rejections);
                         console.log('Signed key rotation rejected count:', rejections);
-<<<<<<< HEAD
-                    }
-
-                    throw e;
-=======
                     } else {
                         throw e;
                     }
->>>>>>> 1432d985
                 });
             }.bind(this));
         },
